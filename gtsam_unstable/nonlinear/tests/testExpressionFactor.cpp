/* ----------------------------------------------------------------------------

 * GTSAM Copyright 2010, Georgia Tech Research Corporation, 
 * Atlanta, Georgia 30332-0415
 * All Rights Reserved
 * Authors: Frank Dellaert, et al. (see THANKS for the full author list)

 * See LICENSE for the license information

 * -------------------------------------------------------------------------- */

/**
 * @file testExpressionFactor.cpp
 * @date September 18, 2014
 * @author Frank Dellaert
 * @author Paul Furgale
 * @brief unit tests for Block Automatic Differentiation
 */

#include <gtsam_unstable/slam/expressions.h>
#include <gtsam_unstable/nonlinear/ExpressionFactor.h>
#include <gtsam/slam/GeneralSFMFactor.h>
#include <gtsam/slam/ProjectionFactor.h>
#include <gtsam/slam/PriorFactor.h>
#include <gtsam/geometry/Pose3.h>
#include <gtsam/geometry/Cal3_S2.h>
#include <gtsam/base/Testable.h>

#include <CppUnitLite/TestHarness.h>

#include <boost/assign/list_of.hpp>
using boost::assign::list_of;

using namespace std;
using namespace gtsam;

Point2 measured(-17, 30);
SharedNoiseModel model = noiseModel::Unit::Create(2);

namespace leaf {
// Create some values
struct MyValues: public Values {
  MyValues() {
    insert(2, Point2(3, 5));
  }
} values;

// Create leaf
Point2_ p(2);
}

/* ************************************************************************* */
// Leaf
TEST(ExpressionFactor, Leaf) {
  using namespace leaf;

  // Create old-style factor to create expected value and derivatives
  PriorFactor<Point2> old(2, Point2(0, 0), model);

  // Concise version
  ExpressionFactor<Point2> f(model, Point2(0, 0), p);
  EXPECT_DOUBLES_EQUAL(old.error(values), f.error(values), 1e-9);
  EXPECT_LONGS_EQUAL(2, f.dim());
  boost::shared_ptr<GaussianFactor> gf2 = f.linearize(values);
  EXPECT( assert_equal(*old.linearize(values), *gf2, 1e-9));
}

/* ************************************************************************* */
// non-zero noise model
TEST(ExpressionFactor, Model) {
  using namespace leaf;

  SharedNoiseModel model = noiseModel::Diagonal::Sigmas(Vector2(0.1, 0.01));

  // Create old-style factor to create expected value and derivatives
  PriorFactor<Point2> old(2, Point2(0, 0), model);

  // Concise version
  ExpressionFactor<Point2> f(model, Point2(0, 0), p);
  EXPECT_DOUBLES_EQUAL(old.error(values), f.error(values), 1e-9);
  EXPECT_LONGS_EQUAL(2, f.dim());
  boost::shared_ptr<GaussianFactor> gf2 = f.linearize(values);
  EXPECT( assert_equal(*old.linearize(values), *gf2, 1e-9));
}

/* ************************************************************************* */
// Constrained noise model
TEST(ExpressionFactor, Constrained) {
  using namespace leaf;

  SharedDiagonal model = noiseModel::Constrained::MixedSigmas(Vector2(0.2, 0));

  // Create old-style factor to create expected value and derivatives
  PriorFactor<Point2> old(2, Point2(0, 0), model);

  // Concise version
  ExpressionFactor<Point2> f(model, Point2(0, 0), p);
  EXPECT_DOUBLES_EQUAL(old.error(values), f.error(values), 1e-9);
  EXPECT_LONGS_EQUAL(2, f.dim());
  boost::shared_ptr<GaussianFactor> gf2 = f.linearize(values);
  EXPECT( assert_equal(*old.linearize(values), *gf2, 1e-9));
}

/* ************************************************************************* */
// Unary(Leaf))
TEST(ExpressionFactor, Unary) {

  // Create some values
  Values values;
  values.insert(2, Point3(0, 0, 1));

  JacobianFactor expected( //
      2, (Matrix(2, 3) << 1, 0, 0, 0, 1, 0), //
      (Vector(2) << -17, 30));

  // Create leaves
  Point3_ p(2);

  // Concise version
  ExpressionFactor<Point2> f(model, measured, project(p));
  EXPECT_LONGS_EQUAL(2, f.dim());
  boost::shared_ptr<GaussianFactor> gf = f.linearize(values);
  boost::shared_ptr<JacobianFactor> jf = //
      boost::dynamic_pointer_cast<JacobianFactor>(gf);
  EXPECT( assert_equal(expected, *jf, 1e-9));
}

/* ************************************************************************* */
static Point2 myUncal(const Cal3_S2& K, const Point2& p,
    boost::optional<Matrix25&> Dcal, boost::optional<Matrix2&> Dp) {
  return K.uncalibrate(p, Dcal, Dp);
}

// Binary(Leaf,Leaf)
TEST(ExpressionFactor, Binary) {

  typedef BinaryExpression<Point2, Cal3_S2, Point2> Binary;

  Cal3_S2_ K_(1);
  Point2_ p_(2);
  Binary binary(myUncal, K_, p_);

  // Create some values
  Values values;
  values.insert(1, Cal3_S2());
  values.insert(2, Point2(0, 0));

  // traceRaw will fill raw with [Trace<Point2> | Binary::Record]
  EXPECT_LONGS_EQUAL(8, sizeof(double));
  EXPECT_LONGS_EQUAL(16, sizeof(Point2));
  EXPECT_LONGS_EQUAL(40, sizeof(Cal3_S2));
  EXPECT_LONGS_EQUAL(16, sizeof(ExecutionTrace<Point2>));
  EXPECT_LONGS_EQUAL(16, sizeof(ExecutionTrace<Cal3_S2>));
  EXPECT_LONGS_EQUAL(2*5*8, sizeof(Jacobian<Point2,Cal3_S2>::type));
  EXPECT_LONGS_EQUAL(2*2*8, sizeof(Jacobian<Point2,Point2>::type));
  size_t expectedRecordSize = 16 + 16 + 40 + 2 * 16 + 80 + 32;
  EXPECT_LONGS_EQUAL(expectedRecordSize + 8, sizeof(Binary::Record));

  // Check size
  size_t size = binary.traceSize();
  CHECK(size);
  EXPECT_LONGS_EQUAL(expectedRecordSize + 8, size);
  // Use Variable Length Array, allocated on stack by gcc
  // Note unclear for Clang: http://clang.llvm.org/compatibility.html#vla
  char raw[size];
  ExecutionTrace<Point2> trace;
  Point2 value = binary.traceExecution(values, trace, raw);
  // trace.print();

  // Expected Jacobians
  Matrix25 expected25;
  expected25 << 0, 0, 0, 1, 0, 0, 0, 0, 0, 1;
  Matrix2 expected22;
  expected22 << 1, 0, 0, 1;

  // Check matrices
  boost::optional<Binary::Record*> r = trace.record<Binary::Record>();
  CHECK(r);
  EXPECT(
      assert_equal(expected25, (Matrix) (*r)-> jacobian<Cal3_S2, 1>(), 1e-9));
  EXPECT( assert_equal(expected22, (Matrix) (*r)->jacobian<Point2, 2>(), 1e-9));
}
/* ************************************************************************* */
// Unary(Binary(Leaf,Leaf))
TEST(ExpressionFactor, Shallow) {

  // Create some values
  Values values;
  values.insert(1, Pose3());
  values.insert(2, Point3(0, 0, 1));

  // Create old-style factor to create expected value and derivatives
  GenericProjectionFactor<Pose3, Point3> old(measured, model, 1, 2,
      boost::make_shared<Cal3_S2>());
  double expected_error = old.error(values);
  GaussianFactor::shared_ptr expected = old.linearize(values);

  // Create leaves
  Pose3_ x_(1);
  Point3_ p_(2);

  // Construct expression, concise evrsion
  Point2_ expression = project(transform_to(x_, p_));

  // traceExecution of shallow tree
  typedef UnaryExpression<Point2, Point3> Unary;
  typedef BinaryExpression<Point3, Pose3, Point3> Binary;
  size_t expectedTraceSize = sizeof(Unary::Record) + sizeof(Binary::Record);
  EXPECT_LONGS_EQUAL(112, sizeof(Unary::Record));
#ifdef GTSAM_USE_QUATERNIONS
  EXPECT_LONGS_EQUAL(464, sizeof(Binary::Record));
  LONGS_EQUAL(112+464, expectedTraceSize);
#else
<<<<<<< HEAD
  EXPECT_LONGS_EQUAL(400, sizeof(Binary::Record));
  LONGS_EQUAL(112+400, expectedTraceSize);
=======
  EXPECT_LONGS_EQUAL(432, sizeof(Binary::Record));
  LONGS_EQUAL(112+432, expectedTraceSize);
>>>>>>> 17d352ba
#endif
  size_t size = expression.traceSize();
  CHECK(size);
  EXPECT_LONGS_EQUAL(expectedTraceSize, size);
  char raw[size];
  ExecutionTrace<Point2> trace;
  Point2 value = expression.traceExecution(values, trace, raw);
  // trace.print();

  // Expected Jacobians
  Matrix23 expected23;
  expected23 << 1, 0, 0, 0, 1, 0;

  // Check matrices
  boost::optional<Unary::Record*> r = trace.record<Unary::Record>();
  CHECK(r);
  EXPECT(assert_equal(expected23, (Matrix)(*r)->jacobian<Point3, 1>(), 1e-9));

  // Linearization
  ExpressionFactor<Point2> f2(model, measured, expression);
  EXPECT_DOUBLES_EQUAL(expected_error, f2.error(values), 1e-9);
  EXPECT_LONGS_EQUAL(2, f2.dim());
  boost::shared_ptr<GaussianFactor> gf2 = f2.linearize(values);
  EXPECT( assert_equal(*expected, *gf2, 1e-9));
}

/* ************************************************************************* */
// Binary(Leaf,Unary(Binary(Leaf,Leaf)))
TEST(ExpressionFactor, tree) {

  // Create some values
  Values values;
  values.insert(1, Pose3());
  values.insert(2, Point3(0, 0, 1));
  values.insert(3, Cal3_S2());

  // Create old-style factor to create expected value and derivatives
  GeneralSFMFactor2<Cal3_S2> old(measured, model, 1, 2, 3);
  double expected_error = old.error(values);
  GaussianFactor::shared_ptr expected = old.linearize(values);

  // Create leaves
  Pose3_ x(1);
  Point3_ p(2);
  Cal3_S2_ K(3);

  // Create expression tree
  Point3_ p_cam(x, &Pose3::transform_to, p);
  Point2_ xy_hat(PinholeCamera<Cal3_S2>::project_to_camera, p_cam);
  Point2_ uv_hat(K, &Cal3_S2::uncalibrate, xy_hat);

  // Create factor and check value, dimension, linearization
  ExpressionFactor<Point2> f(model, measured, uv_hat);
  EXPECT_DOUBLES_EQUAL(expected_error, f.error(values), 1e-9);
  EXPECT_LONGS_EQUAL(2, f.dim());
  boost::shared_ptr<GaussianFactor> gf = f.linearize(values);
  EXPECT( assert_equal(*expected, *gf, 1e-9));

  // Concise version
  ExpressionFactor<Point2> f2(model, measured,
      uncalibrate(K, project(transform_to(x, p))));
  EXPECT_DOUBLES_EQUAL(expected_error, f2.error(values), 1e-9);
  EXPECT_LONGS_EQUAL(2, f2.dim());
  boost::shared_ptr<GaussianFactor> gf2 = f2.linearize(values);
  EXPECT( assert_equal(*expected, *gf2, 1e-9));

  TernaryExpression<Point2, Pose3, Point3, Cal3_S2>::Function fff = project6;

  // Try ternary version
  ExpressionFactor<Point2> f3(model, measured, project3(x, p, K));
  EXPECT_DOUBLES_EQUAL(expected_error, f3.error(values), 1e-9);
  EXPECT_LONGS_EQUAL(2, f3.dim());
  boost::shared_ptr<GaussianFactor> gf3 = f3.linearize(values);
  EXPECT( assert_equal(*expected, *gf3, 1e-9));
}

/* ************************************************************************* */

TEST(ExpressionFactor, Compose1) {

  // Create expression
  Rot3_ R1(1), R2(2);
  Rot3_ R3 = R1 * R2;

  // Create factor
  ExpressionFactor<Rot3> f(noiseModel::Unit::Create(3), Rot3(), R3);

  // Create some values
  Values values;
  values.insert(1, Rot3());
  values.insert(2, Rot3());

  // Check unwhitenedError
  std::vector<Matrix> H(2);
  Vector actual = f.unwhitenedError(values, H);
  EXPECT( assert_equal(eye(3), H[0],1e-9));
  EXPECT( assert_equal(eye(3), H[1],1e-9));

  // Check linearization
  JacobianFactor expected(1, eye(3), 2, eye(3), zero(3));
  boost::shared_ptr<GaussianFactor> gf = f.linearize(values);
  boost::shared_ptr<JacobianFactor> jf = //
      boost::dynamic_pointer_cast<JacobianFactor>(gf);
  EXPECT( assert_equal(expected, *jf,1e-9));
}

/* ************************************************************************* */
// Test compose with arguments referring to the same rotation
TEST(ExpressionFactor, compose2) {

  // Create expression
  Rot3_ R1(1), R2(1);
  Rot3_ R3 = R1 * R2;

  // Create factor
  ExpressionFactor<Rot3> f(noiseModel::Unit::Create(3), Rot3(), R3);

  // Create some values
  Values values;
  values.insert(1, Rot3());

  // Check unwhitenedError
  std::vector<Matrix> H(1);
  Vector actual = f.unwhitenedError(values, H);
  EXPECT_LONGS_EQUAL(1, H.size());
  EXPECT( assert_equal(2*eye(3), H[0],1e-9));

  // Check linearization
  JacobianFactor expected(1, 2 * eye(3), zero(3));
  boost::shared_ptr<GaussianFactor> gf = f.linearize(values);
  boost::shared_ptr<JacobianFactor> jf = //
      boost::dynamic_pointer_cast<JacobianFactor>(gf);
  EXPECT( assert_equal(expected, *jf,1e-9));
}

/* ************************************************************************* */
// Test compose with one arguments referring to a constant same rotation
TEST(ExpressionFactor, compose3) {

  // Create expression
  Rot3_ R1(Rot3::identity()), R2(3);
  Rot3_ R3 = R1 * R2;

  // Create factor
  ExpressionFactor<Rot3> f(noiseModel::Unit::Create(3), Rot3(), R3);

  // Create some values
  Values values;
  values.insert(3, Rot3());

  // Check unwhitenedError
  std::vector<Matrix> H(1);
  Vector actual = f.unwhitenedError(values, H);
  EXPECT_LONGS_EQUAL(1, H.size());
  EXPECT( assert_equal(eye(3), H[0],1e-9));

  // Check linearization
  JacobianFactor expected(3, eye(3), zero(3));
  boost::shared_ptr<GaussianFactor> gf = f.linearize(values);
  boost::shared_ptr<JacobianFactor> jf = //
      boost::dynamic_pointer_cast<JacobianFactor>(gf);
  EXPECT( assert_equal(expected, *jf,1e-9));
}

/* ************************************************************************* */
// Test compose with three arguments
Rot3 composeThree(const Rot3& R1, const Rot3& R2, const Rot3& R3,
    boost::optional<Matrix3&> H1, boost::optional<Matrix3&> H2,
    boost::optional<Matrix3&> H3) {
  // return dummy derivatives (not correct, but that's ok for testing here)
  if (H1)
    *H1 = eye(3);
  if (H2)
    *H2 = eye(3);
  if (H3)
    *H3 = eye(3);
  return R1 * (R2 * R3);
}

TEST(ExpressionFactor, composeTernary) {

  // Create expression
  Rot3_ A(1), B(2), C(3);
  Rot3_ ABC(composeThree, A, B, C);

  // Create factor
  ExpressionFactor<Rot3> f(noiseModel::Unit::Create(3), Rot3(), ABC);

  // Create some values
  Values values;
  values.insert(1, Rot3());
  values.insert(2, Rot3());
  values.insert(3, Rot3());

  // Check unwhitenedError
  std::vector<Matrix> H(3);
  Vector actual = f.unwhitenedError(values, H);
  EXPECT_LONGS_EQUAL(3, H.size());
  EXPECT( assert_equal(eye(3), H[0],1e-9));
  EXPECT( assert_equal(eye(3), H[1],1e-9));
  EXPECT( assert_equal(eye(3), H[2],1e-9));

  // Check linearization
  JacobianFactor expected(1, eye(3), 2, eye(3), 3, eye(3), zero(3));
  boost::shared_ptr<GaussianFactor> gf = f.linearize(values);
  boost::shared_ptr<JacobianFactor> jf = //
      boost::dynamic_pointer_cast<JacobianFactor>(gf);
  EXPECT( assert_equal(expected, *jf,1e-9));
}

/* ************************************************************************* */
int main() {
  TestResult tr;
  return TestRegistry::runAllTests(tr);
}
/* ************************************************************************* */
<|MERGE_RESOLUTION|>--- conflicted
+++ resolved
@@ -211,13 +211,8 @@
   EXPECT_LONGS_EQUAL(464, sizeof(Binary::Record));
   LONGS_EQUAL(112+464, expectedTraceSize);
 #else
-<<<<<<< HEAD
   EXPECT_LONGS_EQUAL(400, sizeof(Binary::Record));
   LONGS_EQUAL(112+400, expectedTraceSize);
-=======
-  EXPECT_LONGS_EQUAL(432, sizeof(Binary::Record));
-  LONGS_EQUAL(112+432, expectedTraceSize);
->>>>>>> 17d352ba
 #endif
   size_t size = expression.traceSize();
   CHECK(size);
