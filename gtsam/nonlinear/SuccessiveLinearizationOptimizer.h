/* ----------------------------------------------------------------------------

 * GTSAM Copyright 2010, Georgia Tech Research Corporation, 
 * Atlanta, Georgia 30332-0415
 * All Rights Reserved
 * Authors: Frank Dellaert, et al. (see THANKS for the full author list)

 * See LICENSE for the license information

 * -------------------------------------------------------------------------- */

/**
 * @file SuccessiveLinearizationOptimizer.h
 * @brief 
 * @author Richard Roberts
 * @date Apr 1, 2012
 */

#pragma once

#include <gtsam/nonlinear/NonlinearOptimizer.h>
#include <gtsam/linear/IterativeSolver.h>

namespace gtsam {

class SuccessiveLinearizationParams : public NonlinearOptimizerParams {
public:
  /** See SuccessiveLinearizationParams::linearSolverType */
  enum LinearSolverType {
    MULTIFRONTAL_CHOLESKY,
    MULTIFRONTAL_QR,
    SEQUENTIAL_CHOLESKY,
    SEQUENTIAL_QR,
    CONJUGATE_GRADIENT,         /* Experimental Flag */
    CHOLMOD,    /* Experimental Flag */
  };

	LinearSolverType linearSolverType; ///< The type of linear solver to use in the nonlinear optimizer
  boost::optional<Ordering> ordering; ///< The variable elimination ordering, or empty to use COLAMD (default: empty)
  IterativeOptimizationParameters::shared_ptr iterativeParams; ///< The container for iterativeOptimization parameters. used in CG Solvers.

  SuccessiveLinearizationParams() : linearSolverType(MULTIFRONTAL_CHOLESKY) {}
  virtual ~SuccessiveLinearizationParams() {}

<<<<<<< HEAD
  virtual void print(const std::string& str = "") const {
    NonlinearOptimizerParams::print(str);
    switch ( linearSolverType ) {
    case MULTIFRONTAL_CHOLESKY:
      std::cout << "         linear solver type: MULTIFRONTAL CHOLESKY\n";
      break;
    case MULTIFRONTAL_QR:
      std::cout << "         linear solver type: MULTIFRONTAL QR\n";
      break;
    case SEQUENTIAL_CHOLESKY:
      std::cout << "         linear solver type: SEQUENTIAL CHOLESKY\n";
      break;
    case SEQUENTIAL_QR:
      std::cout << "         linear solver type: SEQUENTIAL QR\n";
      break;
    case CHOLMOD:
      std::cout << "         linear solver type: CHOLMOD\n";
      break;
    case CONJUGATE_GRADIENT:
      std::cout << "         linear solver type: CG\n";
      break;
    default:
      std::cout << "         linear solver type: (invalid)\n";
      break;
    }

    if(ordering)
      std::cout << "                   ordering: custom\n";
    else
      std::cout << "                   ordering: COLAMD\n";

    std::cout.flush();
  }

=======
>>>>>>> 021641e9
  inline bool isMultifrontal() const {
    return (linearSolverType == MULTIFRONTAL_CHOLESKY) || (linearSolverType == MULTIFRONTAL_QR); }

  inline bool isSequential() const {
    return (linearSolverType == SEQUENTIAL_CHOLESKY) || (linearSolverType == SEQUENTIAL_QR); }

  inline bool isCholmod() const { return (linearSolverType == CHOLMOD); }

  inline bool isCG() const { return (linearSolverType == CONJUGATE_GRADIENT); }

  virtual void print(const std::string& str) const;

  GaussianFactorGraph::Eliminate getEliminationFunction() const {
    switch (linearSolverType) {
    case MULTIFRONTAL_CHOLESKY:
    case SEQUENTIAL_CHOLESKY:
      return EliminatePreferCholesky;

    case MULTIFRONTAL_QR:
    case SEQUENTIAL_QR:
      return EliminateQR;

    default:
      throw std::runtime_error("Nonlinear optimization parameter \"factorization\" is invalid");
      return EliminateQR;
      break;
    }
  }

	std::string getLinearSolverType() const { return linearSolverTranslator(linearSolverType); }

	void setLinearSolverType(const std::string& solver) { linearSolverType = linearSolverTranslator(solver); }
	void setOrdering(const Ordering& ordering) { this->ordering = ordering; }

private:
	std::string linearSolverTranslator(LinearSolverType linearSolverType) const {
		switch(linearSolverType) {
		case MULTIFRONTAL_CHOLESKY: return "MULTIFRONTAL_CHOLESKY";
		case MULTIFRONTAL_QR: return "MULTIFRONTAL_QR";
		case SEQUENTIAL_CHOLESKY: return "SEQUENTIAL_CHOLESKY";
		case SEQUENTIAL_QR: return "SEQUENTIAL_QR";
		case CONJUGATE_GRADIENT: return "CONJUGATE_GRADIENT";
		case CHOLMOD: return "CHOLMOD";
		default: throw std::invalid_argument("Unknown linear solver type in SuccessiveLinearizationOptimizer");
		}
	}
	LinearSolverType linearSolverTranslator(const std::string& linearSolverType) const {
		if(linearSolverType == "MULTIFRONTAL_CHOLESKY") return MULTIFRONTAL_CHOLESKY;
		if(linearSolverType == "MULTIFRONTAL_QR") return MULTIFRONTAL_QR;
		if(linearSolverType == "SEQUENTIAL_CHOLESKY") return SEQUENTIAL_CHOLESKY;
		if(linearSolverType == "SEQUENTIAL_QR") return SEQUENTIAL_QR;
		if(linearSolverType == "CONJUGATE_GRADIENT") return CONJUGATE_GRADIENT;
		if(linearSolverType == "CHOLMOD") return CHOLMOD;
		throw std::invalid_argument("Unknown linear solver type in SuccessiveLinearizationOptimizer");
	}
};

/* a wrapper for solving a GaussianFactorGraph according to the parameters */
VectorValues solveGaussianFactorGraph(const GaussianFactorGraph &gfg, const SuccessiveLinearizationParams &params) ;

} /* namespace gtsam */<|MERGE_RESOLUTION|>--- conflicted
+++ resolved
@@ -42,7 +42,6 @@
   SuccessiveLinearizationParams() : linearSolverType(MULTIFRONTAL_CHOLESKY) {}
   virtual ~SuccessiveLinearizationParams() {}
 
-<<<<<<< HEAD
   virtual void print(const std::string& str = "") const {
     NonlinearOptimizerParams::print(str);
     switch ( linearSolverType ) {
@@ -62,7 +61,7 @@
       std::cout << "         linear solver type: CHOLMOD\n";
       break;
     case CONJUGATE_GRADIENT:
-      std::cout << "         linear solver type: CG\n";
+      std::cout << "         linear solver type: CONJUGATE GRADIENT\n";
       break;
     default:
       std::cout << "         linear solver type: (invalid)\n";
@@ -77,9 +76,7 @@
     std::cout.flush();
   }
 
-=======
->>>>>>> 021641e9
-  inline bool isMultifrontal() const {
+    inline bool isMultifrontal() const {
     return (linearSolverType == MULTIFRONTAL_CHOLESKY) || (linearSolverType == MULTIFRONTAL_QR); }
 
   inline bool isSequential() const {
