--- conflicted
+++ resolved
@@ -18,20 +18,13 @@
   return Expression<T>(traits<T>::Between, t1, t2);
 }
 
-<<<<<<< HEAD
-=======
 // Generics
->>>>>>> c73b8358
 template<typename T>
 Expression<T> compose(const Expression<T>& t1, const Expression<T>& t2) {
   return Expression<T>(traits<T>::Compose, t1, t2);
 }
 
-<<<<<<< HEAD
 typedef Expression<double> Double_;
-=======
-typedef Expression<double> double_;
->>>>>>> c73b8358
 typedef Expression<Vector3> Vector3_;
 
 } // \namespace gtsam
