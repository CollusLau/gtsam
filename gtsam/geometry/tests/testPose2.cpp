--- conflicted
+++ resolved
@@ -31,11 +31,6 @@
 using namespace gtsam;
 using namespace std;
 
-<<<<<<< HEAD
-//#define SLOW_BUT_CORRECT_EXPMAP
-
-=======
->>>>>>> 8c931f28
 GTSAM_CONCEPT_TESTABLE_INST(Pose2)
 GTSAM_CONCEPT_LIE_INST(Pose2)
 
@@ -200,27 +195,6 @@
 }
 
 /* ************************************************************************* */
-<<<<<<< HEAD
-Vector w = (Vector(3) << 0.1, 0.27, -0.2).finished();
-
-// Left trivialization Derivative of exp(w) over w: How exp(w) changes when w changes?
-// We find y such that: exp(w) exp(y) = exp(w + dw) for dw --> 0
-// => y = log (exp(-w) * exp(w+dw))
-Vector3 testDexpL(const Vector& dw) {
-  Vector3 y = Pose2::Logmap(Pose2::Expmap(-w) * Pose2::Expmap(w + dw));
-  return y;
-}
-
-TEST( Pose2, dexpL) {
-  Matrix actualDexpL = Pose2::dexpL(w);
-  Matrix expectedDexpL = numericalDerivative11<Vector, Vector3>(
-      boost::function<Vector(const Vector&)>(
-          boost::bind(testDexpL, _1)), Vector(zero(3)), 1e-2);
-  EXPECT(assert_equal(expectedDexpL, actualDexpL, 1e-5));
-
-  Matrix actualDexpInvL = Pose2::dexpInvL(w);
-  EXPECT(assert_equal(expectedDexpL.inverse(), actualDexpInvL, 1e-5));
-=======
 TEST( Pose2, ExpmapDerivative1) {
   Matrix3 actualH;
   Vector3 w(0.1, 0.27, -0.3);
@@ -260,7 +234,6 @@
   Matrix3 expectedH = numericalDerivative21<Vector3, Pose2,
       OptionalJacobian<3, 3> >(&Pose2::Logmap, p, boost::none, 1e-2);
   EXPECT(assert_equal(expectedH, actualH, 1e-5));
->>>>>>> 8c931f28
 }
 
 /* ************************************************************************* */
