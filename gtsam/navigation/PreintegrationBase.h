--- conflicted
+++ resolved
@@ -133,7 +133,6 @@
                                     const Matrix3& D_Rincr_integratedOmega, const Rot3& incrR,
                                     double deltaT);
 
-<<<<<<< HEAD
   boost::tuple<Vector3, Vector3>
   correctMeasurementsByBiasAndSensorPose(const Vector3& measuredAcc,
       const Vector3& measuredOmega, boost::optional<const Pose3&> body_P_sensor) {
@@ -152,12 +151,6 @@
     }
     return boost::make_tuple(correctedAcc, correctedOmega);
   }
-=======
-  void correctMeasurementsByBiasAndSensorPose(const Vector3& measuredAcc,
-                                              const Vector3& measuredOmega, Vector3& correctedAcc,
-                                              Vector3& correctedOmega,
-                                              boost::optional<const Pose3&> body_P_sensor);
->>>>>>> ef94ef35
 
   /// Predict state at time j
   PoseVelocityBias predict(
